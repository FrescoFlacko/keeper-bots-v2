--- conflicted
+++ resolved
@@ -86,19 +86,13 @@
 const opts = program.opts();
 setLogLevel(opts.debug ? 'debug' : 'info');
 
-<<<<<<< HEAD
-notify.info(
-	`Dry run: ${!!opts.dry}, FillerBot enabled: ${!!opts.filler}, TriggerBot enabled: ${!!opts.trigger} JitMakerBot enabled: ${!!opts.jitMaker} PnlSettler enabled: ${!!opts.pnlSettler}`
-);
-=======
-logger.info(`Dry run: ${!!opts.dry},\n\
+notify.info(`Dry run: ${!!opts.dry},\n\
 FillerBot enabled: ${!!opts.filler},\n\
 SpotFillerBot enabled: ${!!opts.spotFiller},\n\
 TriggerBot enabled: ${!!opts.trigger},\n\
 JitMakerBot enabled: ${!!opts.jitMaker},\n\
 PnlSettler enabled: ${!!opts.pnlSettler},\n\
 `);
->>>>>>> f8cfbe5e
 
 export function getWallet(): Wallet {
 	const privateKey = process.env.KEEPER_PRIVATE_KEY;
@@ -432,15 +426,9 @@
 	}
 
 	// print user orders
-<<<<<<< HEAD
 	notify.info('');
 	notify.info('Open orders:');
-	const ordersToCancel: Array<BN> = [];
-=======
-	logger.info('');
-	logger.info('Open orders:');
 	const ordersToCancel: Array<number> = [];
->>>>>>> f8cfbe5e
 	for (const order of clearingHouseUser.getUserAccount().orders) {
 		if (order.baseAssetAmount.isZero()) {
 			continue;
