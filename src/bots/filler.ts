--- conflicted
+++ resolved
@@ -109,12 +109,6 @@
 		logger.info(`${this.name} Bot started!`);
 	}
 
-<<<<<<< HEAD
-	public async trigger(record: any) {
-		if (record.eventType === 'OrderRecord') {
-			await this.userMap.updateWithOrder(record as OrderRecord);
-			await this.userStatsMap.updateWithOrder(
-=======
 	public async healthCheck(): Promise<boolean> {
 		let healthy = false;
 		await this.watchdogTimerMutex.runExclusive(async () => {
@@ -128,7 +122,6 @@
 		if (record.eventType === 'OrderRecord') {
 			await this.userMap.updateWithOrderRecord(record as OrderRecord);
 			await this.userStatsMap.updateWithOrderRecord(
->>>>>>> 107e30ea
 				record as OrderRecord,
 				this.userMap
 			);
@@ -481,13 +474,7 @@
 		nodesToFill: Array<NodeToFill>
 	): Promise<[TransactionSignature, number]> {
 		const tx = new Transaction();
-<<<<<<< HEAD
-		// const maxTxSize = 1232;
-		const maxTxSize = 1000;
-		const txSig = '';
-=======
 		let txSig = '';
->>>>>>> 107e30ea
 		let lastIdxFilled = 0;
 
 		/**
@@ -582,12 +569,7 @@
 		logger.debug(`txPacker took ${Date.now() - txPackerStart}ms`);
 
 		if (nodesSent.length === 0) {
-<<<<<<< HEAD
-			logger.debug('no ix');
-			return ['', -1];
-=======
 			return [txSig, -1];
->>>>>>> 107e30ea
 		}
 
 		logger.info(
