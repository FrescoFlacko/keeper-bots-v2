import {
	BN,
	isVariant,
	ClearingHouse,
	PerpMarketAccount,
	SlotSubscriber,
	PositionDirection,
	OrderType,
	OrderRecord,
	NewUserRecord,
	BASE_PRECISION,
	QUOTE_PRECISION,
	convertToNumber,
	PRICE_PRECISION,
	PerpPosition,
	SpotPosition,
	DLOB,
	DLOBNode,
	UserMap,
	UserStatsMap,
	getOrderSignature,
	MarketType,
} from '@drift-labs/sdk';
import { Mutex, tryAcquire, withTimeout, E_ALREADY_LOCKED } from 'async-mutex';

import { TransactionSignature, PublicKey } from '@solana/web3.js';

import { getErrorCode } from '../error';
import { Bot } from '../types';
import { Metrics } from '../metrics';
import { notify } from '../util/notify';
import { logger } from '../logger';

type Action = {
	baseAssetAmount: BN;
	marketIndex: number;
	direction: PositionDirection;
	price: BN;
	node: DLOBNode;
};

// State enum
enum StateType {
	/** Flat there is no open position */
	NEUTRAL = 'neutral',

	/** Long position on this market */
	LONG = 'long',

	/** Short position on market */
	SHORT = 'short',

	/** Current closing a long position (shorts only) */
	CLOSING_LONG = 'closing-long',

	/** Current closing a short position (long only) */
	CLOSING_SHORT = 'closing-short',
}

type State = {
	stateType: Map<number, StateType>;
	spotMarketPosition: Map<number, SpotPosition>;
	perpMarketPosition: Map<number, PerpPosition>;
};

const dlobMutexError = new Error('dlobMutex timeout');

/**
 *
 * This bot is responsible for placing small trades during an order's JIT auction
 * in order to partially fill orders and collect maker fees. The bot also tracks
 * its position on all available markets in order to limit the size of open positions.
 *
 */
export class JitMakerBot implements Bot {
	public readonly name: string;
	public readonly dryRun: boolean;
	public readonly defaultIntervalMs: number = 1000;

	private clearingHouse: ClearingHouse;
	private slotSubscriber: SlotSubscriber;
	private dlobMutex = withTimeout(
		new Mutex(),
		10 * this.defaultIntervalMs,
		dlobMutexError
	);
	private dlob: DLOB;
	private periodicTaskMutex = new Mutex();
	private userMap: UserMap;
	private userStatsMap: UserStatsMap;
	private orderLastSeenBaseAmount: Map<string, BN> = new Map(); // need some way to trim this down over time

	private intervalIds: Array<NodeJS.Timer> = [];
	private metrics: Metrics | undefined;

	private agentState: State;

	private watchdogTimerMutex = new Mutex();
	private watchdogTimerLastPatTime = Date.now();

	/**
	 * Set true to enforce max position size
	 */
	private RESTRICT_POSITION_SIZE = false;

	/**
	 * if a position's notional value passes this percentage of account
	 * collateral, the position enters a CLOSING_* state.
	 */
	private MAX_POSITION_EXPOSURE = 0.1;

	/**
	 * The max amount of quote to spend on each order.
	 */
	private MAX_TRADE_SIZE_QUOTE = 1000;

	constructor(
		name: string,
		dryRun: boolean,
		clearingHouse: ClearingHouse,
		slotSubscriber: SlotSubscriber,
		metrics?: Metrics | undefined
	) {
		this.name = name;
		this.dryRun = dryRun;
		this.clearingHouse = clearingHouse;
		this.slotSubscriber = slotSubscriber;
		this.metrics = metrics;
	}

	public async init() {
		notify.info(`${this.name} initing`);
		const initPromises: Array<Promise<any>> = [];

		this.dlob = new DLOB(
			this.clearingHouse.getPerpMarketAccounts(),
			this.clearingHouse.getSpotMarketAccounts(),
			true
		);
		initPromises.push(this.dlob.init(this.clearingHouse));

		this.userMap = new UserMap(
			this.clearingHouse,
			this.clearingHouse.userAccountSubscriptionConfig
		);
		initPromises.push(this.userMap.fetchAllUsers());

		this.userStatsMap = new UserStatsMap(
			this.clearingHouse,
			this.clearingHouse.userAccountSubscriptionConfig
		);
		initPromises.push(this.userStatsMap.fetchAllUserStats());

		this.agentState = {
			stateType: new Map<number, StateType>(),
			spotMarketPosition: new Map<number, SpotPosition>(),
			perpMarketPosition: new Map<number, PerpPosition>(),
		};
		initPromises.push(this.updateAgentState());

		await Promise.all(initPromises);
	}

	public async reset() {
		for (const intervalId of this.intervalIds) {
			clearInterval(intervalId);
		}
		this.intervalIds = [];
		if (this.dlob) {
			this.dlob.clear();
			delete this.dlob;
		}
		delete this.userMap;
		delete this.userStatsMap;
	}

	public async startIntervalLoop(intervalMs: number) {
		await this.tryMake();
		const intervalId = setInterval(this.tryMake.bind(this), intervalMs);
		this.intervalIds.push(intervalId);

		notify.info(`${this.name} Bot started!`);
	}

	public async healthCheck(): Promise<boolean> {
		let healthy = false;
		await this.watchdogTimerMutex.runExclusive(async () => {
			healthy =
				this.watchdogTimerLastPatTime > Date.now() - 2 * this.defaultIntervalMs;
		});
		return healthy;
	}

	public async trigger(record: any): Promise<void> {
		if (record.eventType === 'OrderRecord') {
			await this.userMap.updateWithOrderRecord(record as OrderRecord);
			await this.userStatsMap.updateWithOrderRecord(
				record as OrderRecord,
				this.userMap
			);
			await this.tryMake();
		} else if (record.eventType === 'NewUserRecord') {
			await this.userMap.mustGet((record as NewUserRecord).user.toString());
			await this.userStatsMap.mustGet(
				(record as NewUserRecord).user.toString()
			);
		}
	}

	public viewDlob(): DLOB {
		return this.dlob;
	}

	/**
	 * This function creates a distribution of the values in array based on the
	 * weights array. The returned array should be used in randomIndex to make
	 * a random draw from the distribution.
	 *
	 */
	private createDistribution(
		array: Array<any>,
		weights: Array<number>,
		size: number
	): Array<number> {
		const distribution = [];
		const sum = weights.reduce((a: number, b: number) => a + b);
		const quant = size / sum;
		for (let i = 0; i < array.length; ++i) {
			const limit = quant * weights[i];
			for (let j = 0; j < limit; ++j) {
				distribution.push(i);
			}
		}
		return distribution;
	}

	/**
	 * Make a random choice from distribution
	 * @param distribution array of values that can be drawn from
	 * @returns
	 */
	private randomIndex(distribution: Array<number>): number {
		const index = Math.floor(distribution.length * Math.random()); // random index
		return distribution[index];
	}

	/**
	 * Generates a random number between [min, max]
	 * @param min minimum value to generate random number from
	 * @param max maximum value to generate random number from
	 * @returns the random number
	 */
	private randomIntFromInterval(min: number, max: number): number {
		return Math.floor(Math.random() * (max - min + 1) + min);
	}

	/**
	 * Updates the agent state based on its current market positions.
	 *
	 * Our goal is to participate in JIT auctions while limiting the delta
	 * exposure of the bot.
	 *
	 * We achieve this by allowing deltas to increase until MAX_POSITION_EXPOSURE
	 * is hit, after which orders will only reduce risk until the position is
	 * closed.
	 *
	 * @returns {Promise<void>}
	 */
	private async updateAgentState(): Promise<void> {
		// TODO: SPOT
		for await (const p of this.clearingHouse.getUserAccount().perpPositions) {
			if (p.baseAssetAmount.isZero()) {
				continue;
			}

			// update current position based on market position
			this.agentState.perpMarketPosition.set(p.marketIndex, p);

			// update state
<<<<<<< HEAD
			let currentState = this.agentState.stateType.get(
				p.marketIndex.toNumber()
			);

=======
			let currentState = this.agentState.stateType.get(p.marketIndex);
>>>>>>> f8cfbe5e
			if (!currentState) {
				this.agentState.stateType.set(p.marketIndex, StateType.NEUTRAL);
				currentState = StateType.NEUTRAL;
			}

			let canUpdateStateBasedOnPosition = true;
			if (
				(currentState === StateType.CLOSING_LONG &&
					p.baseAssetAmount.gt(new BN(0))) ||
				(currentState === StateType.CLOSING_SHORT &&
					p.baseAssetAmount.lt(new BN(0)))
			) {
				canUpdateStateBasedOnPosition = false;
			}

			if (canUpdateStateBasedOnPosition) {
				// check if need to enter a closing state
				const accountCollateral = convertToNumber(
					this.clearingHouse.getUser().getTotalCollateral(),
					QUOTE_PRECISION
				);
				const positionValue = convertToNumber(
					p.quoteAssetAmount,
					QUOTE_PRECISION
				);
				const exposure = positionValue / accountCollateral;

				if (exposure >= this.MAX_POSITION_EXPOSURE) {
					// state becomes closing only
					if (p.baseAssetAmount.gt(new BN(0))) {
						this.agentState.stateType.set(
							p.marketIndex,
							StateType.CLOSING_LONG
						);
					} else {
						this.agentState.stateType.set(
							p.marketIndex,
							StateType.CLOSING_SHORT
						);
					}
				} else {
					// update state to be whatever our current position is
					if (p.baseAssetAmount.gt(new BN(0))) {
						this.agentState.stateType.set(p.marketIndex, StateType.LONG);
					} else if (p.baseAssetAmount.lt(new BN(0))) {
						this.agentState.stateType.set(p.marketIndex, StateType.SHORT);
					} else {
						this.agentState.stateType.set(p.marketIndex, StateType.NEUTRAL);
					}
				}
			}
		}
	}

	private nodeCanBeFilled(
		node: DLOBNode,
		userAccountPublicKey: PublicKey
	): boolean {
		if (node.haveFilled) {
			notify.error(
				`already made the JIT auction for ${node.userAccount} - ${node.order.orderId}`
			);
			return false;
		}

		// jitter can't fill its own orders
		if (node.userAccount.equals(userAccountPublicKey)) {
			return false;
		}

		const orderSignature = getOrderSignature(
			node.order.orderId,
			node.userAccount
		);
		const lastBaseAmountFilledSeen =
			this.orderLastSeenBaseAmount.get(orderSignature);
		if (lastBaseAmountFilledSeen?.eq(node.order.baseAssetAmountFilled)) {
			return false;
		}

		return true;
	}

	/**
	 *
	 */
	private determineJitAuctionBaseFillAmount(
		orderBaseAmountAvailable: BN,
		orderPrice: BN
	): BN {
		const priceNumber = convertToNumber(orderPrice, PRICE_PRECISION);
		const worstCaseQuoteSpend = orderBaseAmountAvailable
			.mul(orderPrice)
			.div(BASE_PRECISION.mul(PRICE_PRECISION))
			.mul(QUOTE_PRECISION);

		const minOrderQuote = 20;
		let orderQuote = minOrderQuote;
		let maxOrderQuote = convertToNumber(worstCaseQuoteSpend, QUOTE_PRECISION);

		if (maxOrderQuote > this.MAX_TRADE_SIZE_QUOTE) {
			maxOrderQuote = this.MAX_TRADE_SIZE_QUOTE;
		}

		if (maxOrderQuote >= minOrderQuote) {
			orderQuote = this.randomIntFromInterval(minOrderQuote, maxOrderQuote);
		}

		const baseFillAmountNumber = orderQuote / priceNumber;
		let baseFillAmountBN = new BN(
			baseFillAmountNumber * BASE_PRECISION.toNumber()
		);
		if (baseFillAmountBN.gt(orderBaseAmountAvailable)) {
			baseFillAmountBN = orderBaseAmountAvailable;
		}
		notify.info(
			`jitMaker will fill base amount: ${convertToNumber(
				baseFillAmountBN,
				BASE_PRECISION
			).toString()} of remaining order ${convertToNumber(
				orderBaseAmountAvailable,
				BASE_PRECISION
			)}.`
		);

		return baseFillAmountBN;
	}

	/**
	 * Draws an action based on the current state of the bot.
	 *
	 */
	private async drawAndExecuteAction(market: PerpMarketAccount) {
		// get nodes available to fill in the jit auction
		const nodesToFill = this.dlob.findJitAuctionNodesToFill(
			market.marketIndex,
			this.slotSubscriber.getSlot(),
			MarketType.PERP
		);

		logger.info(`Grabbing nodes to fill: Node amount: ${nodesToFill.length} ${this.slotSubscriber.getSlot()}`);

		for (const nodeToFill of nodesToFill) {
			if (
				!this.nodeCanBeFilled(
					nodeToFill.node,
					await this.clearingHouse.getUserAccountPublicKey()
				)
			) {
				continue;
			}

			logger.info(
				`node slot: ${
					nodeToFill.node.order.slot
				}, cur slot: ${this.slotSubscriber.getSlot()}`
			);
			this.orderLastSeenBaseAmount.set(
				getOrderSignature(
					nodeToFill.node.order.orderId,
					nodeToFill.node.userAccount
				),
				nodeToFill.node.order.baseAssetAmountFilled
			);

			notify.info(
				`${
					this.name
				} quoting order for node: ${nodeToFill.node.userAccount.toBase58()} - ${nodeToFill.node.order.orderId.toString()}, orderBaseFilled: ${convertToNumber(
					nodeToFill.node.order.baseAssetAmountFilled,
					BASE_PRECISION
				)}/${convertToNumber(
					nodeToFill.node.order.baseAssetAmount,
					BASE_PRECISION
				)}`
			);

			// calculate jit maker order params
			const orderMarketIdx = nodeToFill.node.market.marketIndex;
			const orderDirection = nodeToFill.node.order.direction;
			const jitMakerDirection = isVariant(orderDirection, 'long')
				? PositionDirection.SHORT
				: PositionDirection.LONG;

			const jitMakerPrice = nodeToFill.node.order.auctionStartPrice;

			const jitMakerBaseAssetAmount = this.determineJitAuctionBaseFillAmount(
				nodeToFill.node.order.baseAssetAmount.sub(
					nodeToFill.node.order.baseAssetAmountFilled
				),
				jitMakerPrice
			);

			const orderSlot = nodeToFill.node.order.slot.toNumber();
			const currSlot = this.slotSubscriber.getSlot();
			const aucDur = nodeToFill.node.order.auctionDuration;
			const aucEnd = orderSlot + aucDur;

			notify.info(
				`${
					this.name
				} propose to fill jit auction on market ${orderMarketIdx}: ${JSON.stringify(
					jitMakerDirection
				)}: ${convertToNumber(jitMakerBaseAssetAmount, BASE_PRECISION).toFixed(
					4
				)}, limit price: ${convertToNumber(
					jitMakerPrice,
					PRICE_PRECISION
				).toFixed(4)}, it has been ${
					currSlot - orderSlot
				} slots since order, auction ends in ${aucEnd - currSlot} slots`
			);

			try {
				const txSig = await this.executeAction({
					baseAssetAmount: jitMakerBaseAssetAmount,
					marketIndex: nodeToFill.node.order.marketIndex,
					direction: jitMakerDirection,
					price: jitMakerPrice,
					node: nodeToFill.node,
				});

				this.metrics?.recordFilledOrder(
					this.clearingHouse.provider.wallet.publicKey,
					this.name
				);
				notify.info(
					`${
						this.name
					}: JIT auction filled (account: ${nodeToFill.node.userAccount.toString()} - ${nodeToFill.node.order.orderId.toString()}), Tx: ${txSig}`
				);
				return txSig;
			} catch (error) {
				nodeToFill.node.haveFilled = false;

				// If we get an error that order does not exist, assume its been filled by somebody else and we
				// have received the history record yet
				// TODO this might not hold if events arrive out of order
				const errorCode = getErrorCode(error);
				this.metrics?.recordErrorCode(
					errorCode,
					this.clearingHouse.provider.wallet.publicKey,
					this.name
				);

				notify.error(
					`Error (${errorCode}) filling JIT auction (account: ${nodeToFill.node.userAccount.toString()} - ${nodeToFill.node.order.orderId.toString()})`
				);

				/* todo remove this, fix error handling
				if (errorCode === 6042) {
					this.dlob.remove(
						nodeToFill.node.order,
						nodeToFill.node.userAccount,
						() => {
							notify.error(
								`Order ${nodeToFill.node.order.orderId.toString()} not found when trying to fill. Removing from order list`
							);
						}
					);
				}
				*/

				// console.error(error);
			}
		}
	}

	private async executeAction(action: Action): Promise<TransactionSignature> {
		const currentState = this.agentState.stateType.get(action.marketIndex);

		if (this.RESTRICT_POSITION_SIZE) {
			if (
				currentState === StateType.CLOSING_LONG &&
				action.direction === PositionDirection.LONG
			) {
<<<<<<< HEAD
				notify.info(
					`${
						this.name
					}: Skipping long action on market ${action.marketIndex.toNumber()}, since currently CLOSING_LONG`
=======
				logger.info(
					`${this.name}: Skipping long action on market ${action.marketIndex}, since currently CLOSING_LONG`
>>>>>>> f8cfbe5e
				);
				return;
			}
			if (
				currentState === StateType.CLOSING_SHORT &&
				action.direction === PositionDirection.SHORT
			) {
<<<<<<< HEAD
				notify.info(
					`${
						this.name
					}: Skipping short action on market ${action.marketIndex.toNumber()}, since currently CLOSING_SHORT`
=======
				logger.info(
					`${this.name}: Skipping short action on market ${action.marketIndex}, since currently CLOSING_SHORT`
>>>>>>> f8cfbe5e
				);
				return;
			}
		}

		const takerUserAccount = (
			await this.userMap.mustGet(action.node.userAccount.toString())
		).getUserAccount();
		const takerAuthority = takerUserAccount.authority;

		const takerUserStats = await this.userStatsMap.mustGet(
			takerAuthority.toString()
		);
		const takerUserStatsPublicKey = takerUserStats.userStatsAccountPublicKey;
		const referrerInfo = takerUserStats.getReferrerInfo();

		return await this.clearingHouse.placeAndMake(
			{
				orderType: OrderType.LIMIT,
				marketIndex: action.marketIndex,
				baseAssetAmount: action.baseAssetAmount,
				direction: action.direction,
				price: action.price,
				postOnly: true,
				immediateOrCancel: true,
			},
			{
				taker: action.node.userAccount,
				order: action.node.order,
				takerStats: takerUserStatsPublicKey,
				takerUserAccount: takerUserAccount,
			},
			referrerInfo
		);
	}

	private async tryMakeJitAuctionForMarket(market: PerpMarketAccount) {
		await this.updateAgentState();
		await this.drawAndExecuteAction(market);
	}

	private async tryMake() {
		const start = Date.now();
		let ran = false;
		try {
			await tryAcquire(this.periodicTaskMutex).runExclusive(async () => {
				await this.dlobMutex.runExclusive(async () => {
					if (this.dlob) {
						this.dlob.clear();
						delete this.dlob;
					}
					this.dlob = new DLOB(
						this.clearingHouse.getPerpMarketAccounts(),
						this.clearingHouse.getSpotMarketAccounts(),
						true
					);
					this.metrics?.trackObjectSize('filler-dlob', this.dlob);
					await this.dlob.init(this.clearingHouse, this.userMap);
				});

				await Promise.all(
					// TODO: spot
					this.clearingHouse.getPerpMarketAccounts().map((marketAccount) => {
						this.tryMakeJitAuctionForMarket(marketAccount);
					})
				);

				ran = true;
			});
		} catch (e) {
			if (e === E_ALREADY_LOCKED) {
				this.metrics?.recordMutexBusy(this.name);
			} else if (e === dlobMutexError) {
				logger.error(`${this.name} dlobMutexError timeout`);
			} else {
				throw e;
			}
		} finally {
			if (ran) {
				const duration = Date.now() - start;
				this.metrics?.recordRpcDuration(
					this.clearingHouse.connection.rpcEndpoint,
					'tryMake',
					duration,
					false,
					this.name
				);
				logger.debug(`${this.name} Bot took ${Date.now() - start}ms to run`);
				await this.watchdogTimerMutex.runExclusive(async () => {
					this.watchdogTimerLastPatTime = Date.now();
				});
			}
		}
	}
}<|MERGE_RESOLUTION|>--- conflicted
+++ resolved
@@ -277,14 +277,7 @@
 			this.agentState.perpMarketPosition.set(p.marketIndex, p);
 
 			// update state
-<<<<<<< HEAD
-			let currentState = this.agentState.stateType.get(
-				p.marketIndex.toNumber()
-			);
-
-=======
 			let currentState = this.agentState.stateType.get(p.marketIndex);
->>>>>>> f8cfbe5e
 			if (!currentState) {
 				this.agentState.stateType.set(p.marketIndex, StateType.NEUTRAL);
 				currentState = StateType.NEUTRAL;
@@ -561,15 +554,8 @@
 				currentState === StateType.CLOSING_LONG &&
 				action.direction === PositionDirection.LONG
 			) {
-<<<<<<< HEAD
 				notify.info(
-					`${
-						this.name
-					}: Skipping long action on market ${action.marketIndex.toNumber()}, since currently CLOSING_LONG`
-=======
-				logger.info(
 					`${this.name}: Skipping long action on market ${action.marketIndex}, since currently CLOSING_LONG`
->>>>>>> f8cfbe5e
 				);
 				return;
 			}
@@ -577,15 +563,8 @@
 				currentState === StateType.CLOSING_SHORT &&
 				action.direction === PositionDirection.SHORT
 			) {
-<<<<<<< HEAD
 				notify.info(
-					`${
-						this.name
-					}: Skipping short action on market ${action.marketIndex.toNumber()}, since currently CLOSING_SHORT`
-=======
-				logger.info(
 					`${this.name}: Skipping short action on market ${action.marketIndex}, since currently CLOSING_SHORT`
->>>>>>> f8cfbe5e
 				);
 				return;
 			}
